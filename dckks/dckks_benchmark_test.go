package dckks

import (
	"github.com/ldsec/lattigo/ckks"
	"github.com/ldsec/lattigo/ring"
	"github.com/ldsec/lattigo/utils"
	"testing"
)

func BenchmarkDCKKS(b *testing.B) {
	b.Run("PublicKeyGen", benchPublicKeyGen)
	b.Run("RelinKeyGen", benchRelinKeyGen)
	b.Run("RelinKeyGenNaive", benchRelinKeyGenNaive)
	b.Run("KeySwitching", benchKeySwitching)
	b.Run("PublicKeySwitching", benchPublicKeySwitching)
	b.Run("RotKeyGen", benchRotKeyGen)
	b.Run("Refresh", benchRefresh)
	b.Run("RefreshAndPermute", benchRefreshAndPermute)
}

func benchPublicKeyGen(b *testing.B) {

	parties := testParams.parties

	for _, parameters := range testParams.ckksParameters {

		params := gendckksTestContext(parameters)

		sk0Shards := params.sk0Shards
		prng, err := utils.NewKeyedPRNG(nil)
		if err != nil {
			panic(err)
		}

		crpGenerator := ring.NewUniformSampler(prng, params.dckksContext.contextQP)
		crp := crpGenerator.ReadNew()

		type Party struct {
			*CKGProtocol
			s  *ring.Poly
			s1 CKGShare
		}

		p := new(Party)
		p.CKGProtocol = NewCKGProtocol(parameters)
		p.s = sk0Shards[0].Get()
		p.s1 = p.AllocateShares()

		b.Run(testString("Gen/", parties, parameters), func(b *testing.B) {

			// Each party creates a new CKGProtocol instance
			for i := 0; i < b.N; i++ {
				p.GenShare(p.s, crp, p.s1)
			}
		})

		b.Run(testString("Agg/", parties, parameters), func(b *testing.B) {

			for i := 0; i < b.N; i++ {
				p.AggregateShares(p.s1, p.s1, p.s1)
			}
		})
	}
}

func benchRelinKeyGen(b *testing.B) {
	parties := testParams.parties

	for _, parameters := range testParams.ckksParameters {

		params := gendckksTestContext(parameters)

		sk0Shards := params.sk0Shards

		type Party struct {
			*RKGProtocol
			u      *ring.Poly
			s      *ring.Poly
			share1 RKGShareRoundOne
			share2 RKGShareRoundTwo
			share3 RKGShareRoundThree
		}

		p := new(Party)
		p.RKGProtocol = NewEkgProtocol(parameters)
		p.u = p.RKGProtocol.NewEphemeralKey()
		p.s = sk0Shards[0].Get()
		p.share1, p.share2, p.share3 = p.RKGProtocol.AllocateShares()
		prng, err := utils.NewKeyedPRNG(nil)
		if err != nil {
			panic(err)
		}
		crpGenerator := ring.NewUniformSampler(prng, params.dckksContext.contextQP)
		crp := make([]*ring.Poly, parameters.Beta)

		for i := uint64(0); i < parameters.Beta; i++ {
			crp[i] = crpGenerator.ReadNew()
		}

		b.Run(testString("Round1Gen/", parties, parameters), func(b *testing.B) {

			for i := 0; i < b.N; i++ {
				p.GenShareRoundOne(p.u, p.s, crp, p.share1)
			}
		})

		b.Run(testString("Round1Agg/", parties, parameters), func(b *testing.B) {

			for i := 0; i < b.N; i++ {
				p.AggregateShareRoundOne(p.share1, p.share1, p.share1)
			}
		})

		b.Run(testString("Round2Gen/", parties, parameters), func(b *testing.B) {

			for i := 0; i < b.N; i++ {
				p.GenShareRoundTwo(p.share1, p.s, crp, p.share2)
			}
		})

		b.Run(testString("Round2Agg/", parties, parameters), func(b *testing.B) {

			for i := 0; i < b.N; i++ {
				p.AggregateShareRoundTwo(p.share2, p.share2, p.share2)
			}
		})

		b.Run(testString("Round3Gen/", parties, parameters), func(b *testing.B) {

			for i := 0; i < b.N; i++ {
				p.GenShareRoundThree(p.share2, p.u, p.s, p.share3)
			}
		})

		b.Run(testString("Round3Agg/", parties, parameters), func(b *testing.B) {

			for i := 0; i < b.N; i++ {
				p.AggregateShareRoundThree(p.share3, p.share3, p.share3)
			}
		})
	}
}

func benchRelinKeyGenNaive(b *testing.B) {

	parties := testParams.parties

	for _, parameters := range testParams.ckksParameters {

		params := gendckksTestContext(parameters)

		pk0 := params.pk0
		sk0Shards := params.sk0Shards

		type Party struct {
			*RKGProtocolNaive
			u      *ring.Poly
			s      *ring.Poly
			share1 RKGNaiveShareRoundOne
			share2 RKGNaiveShareRoundTwo
		}

		p := new(Party)
		p.RKGProtocolNaive = NewRKGProtocolNaive(parameters)
		p.s = sk0Shards[0].Get()
		p.share1, p.share2 = p.AllocateShares()

		b.Run(testString("Round1Gen/", parties, parameters), func(b *testing.B) {

			for i := 0; i < b.N; i++ {
				p.GenShareRoundOne(p.s, pk0.Get(), p.share1)
			}
		})

		b.Run(testString("Round1Agg/", parties, parameters), func(b *testing.B) {

			for i := 0; i < b.N; i++ {
				p.AggregateShareRoundOne(p.share1, p.share1, p.share1)
			}
		})

		b.Run(testString("Round2Gen/", parties, parameters), func(b *testing.B) {

			for i := 0; i < b.N; i++ {
				p.GenShareRoundTwo(p.share1, p.s, pk0.Get(), p.share2)
			}
		})

		b.Run(testString("Round2Agg/", parties, parameters), func(b *testing.B) {

			for i := 0; i < b.N; i++ {
				p.AggregateShareRoundTwo(p.share2, p.share2, p.share2)
			}
		})
	}

}

func benchKeySwitching(b *testing.B) {

	parties := testParams.parties

	for _, parameters := range testParams.ckksParameters {

		params := gendckksTestContext(parameters)

		sk0Shards := params.sk0Shards
		sk1Shards := params.sk1Shards

		type Party struct {
			*CKSProtocol
			s0    *ring.Poly
			s1    *ring.Poly
			share CKSShare
		}

		p := new(Party)
		p.CKSProtocol = NewCKSProtocol(parameters, 6.36)
		p.s0 = sk0Shards[0].Get()
		p.s1 = sk1Shards[0].Get()
		p.share = p.AllocateShare()

		ciphertext := ckks.NewCiphertextRandom(parameters, 1, parameters.MaxLevel, parameters.Scale)

		b.Run(testString("Gen/", parties, parameters), func(b *testing.B) {

			for i := 0; i < b.N; i++ {
				p.GenShare(p.s0, p.s1, ciphertext, p.share)
			}
		})

		b.Run(testString("Agg/", parties, parameters), func(b *testing.B) {

			for i := 0; i < b.N; i++ {
				p.AggregateShares(p.share, p.share, p.share)
			}
		})

		b.Run(testString("KS/", parties, parameters), func(b *testing.B) {

			for i := 0; i < b.N; i++ {
				p.KeySwitch(p.share, ciphertext, ciphertext)
			}
		})
	}
}

func benchPublicKeySwitching(b *testing.B) {
	parties := testParams.parties

	for _, parameters := range testParams.ckksParameters {

		params := gendckksTestContext(parameters)

		sk0Shards := params.sk0Shards
		pk1 := params.pk1

		ciphertext := ckks.NewCiphertextRandom(parameters, 1, parameters.MaxLevel, parameters.Scale)

		type Party struct {
			*PCKSProtocol
			s     *ring.Poly
			share PCKSShare
		}

		p := new(Party)
		p.PCKSProtocol = NewPCKSProtocol(parameters, 6.36)
		p.s = sk0Shards[0].Get()
		p.share = p.AllocateShares(ciphertext.Level())

		b.Run(testString("Gen/", parties, parameters), func(b *testing.B) {

			for i := 0; i < b.N; i++ {
				p.GenShare(p.s, pk1, ciphertext, p.share)
			}
		})

		b.Run(testString("Agg/", parties, parameters), func(b *testing.B) {

			for i := 0; i < b.N; i++ {
				p.AggregateShares(p.share, p.share, p.share)
			}
		})

		b.Run(testString("KS/", parties, parameters), func(b *testing.B) {

			for i := 0; i < b.N; i++ {
				p.KeySwitch(p.share, ciphertext, ciphertext)
			}
		})
	}
}

func benchRotKeyGen(b *testing.B) {

	parties := testParams.parties

	for _, parameters := range testParams.ckksParameters {

		params := gendckksTestContext(parameters)

		contextKeys := params.dckksContext.contextQP
		sk0Shards := params.sk0Shards

		type Party struct {
			*RTGProtocol
			s     *ring.Poly
			share RTGShare
		}

		p := new(Party)
		p.RTGProtocol = NewRotKGProtocol(parameters)
		p.s = sk0Shards[0].Get()
		p.share = p.AllocateShare()
		prng, err := utils.NewKeyedPRNG(nil)
		if err != nil {
			panic(err)
		}

		crpGenerator := ring.NewUniformSampler(prng, contextKeys)
		crp := make([]*ring.Poly, parameters.Beta)

		for i := uint64(0); i < parameters.Beta; i++ {
			crp[i] = crpGenerator.ReadNew()
		}

		mask := uint64((contextKeys.N >> 1) - 1)

		b.Run(testString("Round1/Gen", parties, parameters), func(b *testing.B) {

			for i := 0; i < b.N; i++ {
				p.GenShare(ckks.RotationRight, uint64(i)&mask, sk0Shards[0].Get(), crp, &p.share)
			}
		})

		b.Run(testString("Round1/Agg", parties, parameters), func(b *testing.B) {

			for i := 0; i < b.N; i++ {
				p.Aggregate(p.share, p.share, p.share)
			}
		})

		rotKey := ckks.NewRotationKeys()
		b.Run(testString("Finalize", parties, parameters), func(b *testing.B) {

			for i := 0; i < b.N; i++ {
				p.Finalize(parameters, p.share, crp, rotKey)
			}
		})
	}
}

func benchRefresh(b *testing.B) {

	parties := testParams.parties

	for _, parameters := range testParams.ckksParameters {

		params := gendckksTestContext(parameters)

		sk0Shards := params.sk0Shards
		contextQ := params.dckksContext.contextQ

		levelStart := uint64(3)

		type Party struct {
			*RefreshProtocol
			s      *ring.Poly
			share1 RefreshShareDecrypt
			share2 RefreshShareRecrypt
		}

		p := new(Party)
		p.RefreshProtocol = NewRefreshProtocol(parameters)
		p.s = sk0Shards[0].Get()
		p.share1, p.share2 = p.AllocateShares(levelStart)
		keyedPRNG, err := utils.NewKeyedPRNG(nil)
		if err != nil {
			panic(err)
		}

		crpGenerator := ring.NewUniformSampler(keyedPRNG, contextQ)
		crp := crpGenerator.ReadNew()

		ciphertext := ckks.NewCiphertextRandom(parameters, 1, levelStart, parameters.Scale)

<<<<<<< HEAD
		contextQ.UniformPolyLvl(ciphertext.Level(), ciphertext.Value()[0])
		contextQ.UniformPolyLvl(ciphertext.Level(), ciphertext.Value()[1])
=======
		prng, err := utils.NewPRNG()
		if err != nil {
			panic(err)
		}
		uniformSampler := ring.NewUniformSampler(prng, contextQ)

		uniformSampler.Read(ciphertext.Value()[0])
		uniformSampler.Read(ciphertext.Value()[1])
>>>>>>> aafdcb5d

		b.Run(testString("Gen/", parties, parameters), func(b *testing.B) {

			for i := 0; i < b.N; i++ {
				p.GenShares(p.s, levelStart, parties, ciphertext, crp, p.share1, p.share2)
			}
		})

		b.Run(testString("Agg/", parties, parameters), func(b *testing.B) {

			for i := 0; i < b.N; i++ {
				p.Aggregate(p.share1, p.share1, p.share1)
			}
		})

		b.Run(testString("Decrypt/", parties, parameters), func(b *testing.B) {

			for i := 0; i < b.N; i++ {
				p.Decrypt(ciphertext, p.share1)
			}
		})

		b.Run(testString("Recode/", parties, parameters), func(b *testing.B) {

			for i := 0; i < b.N; i++ {
				p.Recode(ciphertext)
			}
		})

		b.Run(testString("Recrypt/", parties, parameters), func(b *testing.B) {

			for i := 0; i < b.N; i++ {
				p.Recrypt(ciphertext, crp, p.share2)
			}
		})
	}
}

func benchRefreshAndPermute(b *testing.B) {

	parties := testParams.parties

	for _, parameters := range testParams.ckksParameters {

		params := gendckksTestContext(parameters)

		sk0Shards := params.sk0Shards
		contextQ := params.dckksContext.contextQ

		levelStart := uint64(2)

		type Party struct {
			*PermuteProtocol
			s      *ring.Poly
			share1 RefreshShareDecrypt
			share2 RefreshShareRecrypt
		}

		p := new(Party)
		p.PermuteProtocol = NewPermuteProtocol(parameters)
		p.s = sk0Shards[0].Get()
		p.share1, p.share2 = p.AllocateShares(levelStart)

		crpGenerator := ring.NewCRPGenerator(nil, contextQ)
		crpGenerator.Seed([]byte{})
		crp := crpGenerator.ClockUniformNew()

		ciphertext := ckks.NewCiphertextRandom(parameters, 1, levelStart, parameters.Scale)

		contextQ.UniformPolyLvl(levelStart, ciphertext.Value()[0])
		contextQ.UniformPolyLvl(levelStart, ciphertext.Value()[1])

		permutation := make([]uint64, parameters.Slots)

		for i := range permutation {
			permutation[i] = ring.RandUniform(parameters.Slots, parameters.Slots-1)
		}

		b.Run(testString("Gen/", parties, parameters), func(b *testing.B) {

			for i := 0; i < b.N; i++ {
				p.GenShares(p.s, levelStart, parties, ciphertext, crp, parameters.Slots, permutation, p.share1, p.share2)
			}
		})

		b.Run(testString("Agg/", parties, parameters), func(b *testing.B) {

			for i := 0; i < b.N; i++ {
				p.Aggregate(p.share1, p.share1, p.share1)
			}
		})

		b.Run(testString("Decrypt/", parties, parameters), func(b *testing.B) {

			for i := 0; i < b.N; i++ {
				p.Decrypt(ciphertext, p.share1)
			}
		})

		b.Run(testString("Permute/", parties, parameters), func(b *testing.B) {

			for i := 0; i < b.N; i++ {
				p.Permute(ciphertext, permutation, parameters.Slots)
			}
		})

		b.Run(testString("Recrypt/", parties, parameters), func(b *testing.B) {

			for i := 0; i < b.N; i++ {
				p.Recrypt(ciphertext, crp, p.share2)
			}
		})
	}
}<|MERGE_RESOLUTION|>--- conflicted
+++ resolved
@@ -384,10 +384,6 @@
 
 		ciphertext := ckks.NewCiphertextRandom(parameters, 1, levelStart, parameters.Scale)
 
-<<<<<<< HEAD
-		contextQ.UniformPolyLvl(ciphertext.Level(), ciphertext.Value()[0])
-		contextQ.UniformPolyLvl(ciphertext.Level(), ciphertext.Value()[1])
-=======
 		prng, err := utils.NewPRNG()
 		if err != nil {
 			panic(err)
@@ -396,7 +392,6 @@
 
 		uniformSampler.Read(ciphertext.Value()[0])
 		uniformSampler.Read(ciphertext.Value()[1])
->>>>>>> aafdcb5d
 
 		b.Run(testString("Gen/", parties, parameters), func(b *testing.B) {
 
@@ -444,7 +439,6 @@
 		params := gendckksTestContext(parameters)
 
 		sk0Shards := params.sk0Shards
-		contextQ := params.dckksContext.contextQ
 
 		levelStart := uint64(2)
 
@@ -460,19 +454,23 @@
 		p.s = sk0Shards[0].Get()
 		p.share1, p.share2 = p.AllocateShares(levelStart)
 
-		crpGenerator := ring.NewCRPGenerator(nil, contextQ)
-		crpGenerator.Seed([]byte{})
-		crp := crpGenerator.ClockUniformNew()
+		prng, err := utils.NewKeyedPRNG(nil)
+		if err != nil {
+			panic(err)
+		}
+
+		crpGenerator := ring.NewUniformSampler(prng, params.dckksContext.contextQP)
+		crp := crpGenerator.ReadNew()
 
 		ciphertext := ckks.NewCiphertextRandom(parameters, 1, levelStart, parameters.Scale)
 
-		contextQ.UniformPolyLvl(levelStart, ciphertext.Value()[0])
-		contextQ.UniformPolyLvl(levelStart, ciphertext.Value()[1])
+		crpGenerator.Readlvl(levelStart, ciphertext.Value()[0])
+		crpGenerator.Readlvl(levelStart, ciphertext.Value()[1])
 
 		permutation := make([]uint64, parameters.Slots)
 
 		for i := range permutation {
-			permutation[i] = ring.RandUniform(parameters.Slots, parameters.Slots-1)
+			permutation[i] = ring.RandUniform(prng, parameters.Slots, parameters.Slots-1)
 		}
 
 		b.Run(testString("Gen/", parties, parameters), func(b *testing.B) {
