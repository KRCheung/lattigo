--- conflicted
+++ resolved
@@ -94,11 +94,7 @@
 		ckksContext:     ckksContext,
 		ringContext:     ringContext,
 		polypool:        [2]*ring.Poly{ringContext.NewPoly(), ringContext.NewPoly()},
-<<<<<<< HEAD
-		gaussianSampler: ring.NewGaussianSampler(prng, ringContext, params.Sigma, uint64(6*params.Sigma)),
-=======
 		gaussianSampler: ring.NewGaussianSampler(prng, ringContext, params.sigma, uint64(6*params.sigma)),
->>>>>>> 8ad28ec3
 		uniformSampler:  ring.NewUniformSampler(prng, ringContext),
 	}
 }
@@ -283,19 +279,12 @@
 	evakey = new(SwitchingKey)
 
 	// delta_sk = skInput - skOutput = GaloisEnd(skOutput, rotation) - skOutput
-<<<<<<< HEAD
-	evakey.evakey = make([][2]*ring.Poly, params.Beta)
-
-	for i := uint64(0); i < params.Beta; i++ {
-		evakey.evakey[i][0] = ring.NewPoly(1<<params.LogN, uint64(len(params.Qi)+len(params.Pi)))
-		evakey.evakey[i][1] = ring.NewPoly(1<<params.LogN, uint64(len(params.Qi)+len(params.Pi)))
-=======
+
 	evakey.evakey = make([][2]*ring.Poly, params.beta)
 
 	for i := uint64(0); i < params.beta; i++ {
 		evakey.evakey[i][0] = params.NewPolyQP()
 		evakey.evakey[i][1] = params.NewPolyQP()
->>>>>>> 8ad28ec3
 	}
 
 	return
@@ -371,11 +360,7 @@
 
 	rotKey = NewRotationKeys()
 
-<<<<<<< HEAD
-	for n := uint64(1); n < 1<<(keygen.params.LogN-1); n <<= 1 {
-=======
 	for n := uint64(1); n < 1<<(keygen.params.logN-1); n <<= 1 {
->>>>>>> 8ad28ec3
 		keygen.GenRot(RotationLeft, skOutput, n, rotKey)
 		keygen.GenRot(RotationRight, skOutput, n, rotKey)
 	}
@@ -471,16 +456,10 @@
 	context := keygen.ckksContext.contextQP
 
 	// Computes P * skIn
-
 	context.MulScalarBigint(skIn, keygen.ckksContext.contextP.ModulusBigint, keygen.polypool[0])
 
-<<<<<<< HEAD
-	alpha := keygen.params.Alpha
-	beta := keygen.params.Beta
-=======
 	alpha := keygen.params.alpha
 	beta := keygen.params.beta
->>>>>>> 8ad28ec3
 
 	var index uint64
 
@@ -516,11 +495,7 @@
 			}
 
 			// It handles the case where nb pj does not divide nb qi
-<<<<<<< HEAD
-			if index >= uint64(len(keygen.ckksContext.contextQ.Modulus))-1 {
-=======
 			if index >= keygen.params.QiCount() {
->>>>>>> 8ad28ec3
 				break
 			}
 		}
